"""OMIM ingest to generate RDF .ttl

Resources
- https://monarch-initiative.github.io/monarch-ingest/Sources/OMIM/

FYIs
"Included Title(s)" in mimTitles.txt is the same as the "Other entities represented in this entry" section in omim.org
entry pages.

Steps
- Loads prefixes
- Parses mimTitles.txt
  A tab-delimited file of MIM numbers and titles.
  - Get id's, titles, and type
- Parses mim2gene.txt
  A tab-delimited file linking MIM numbers with NCBI Gene IDs, Ensembl Gene IDs, and HGNC Approved Gene Symbols.
  - for mim_number, entrez_id in gene_map.items():
    - graph.add((OMIM[mim_number], OWL.equivalentClass, NCBIGENE[entrez_id]))
  - for mim_number, entrez_id in pheno_map.items():
    - graph.add((NCBIGENE[entrez_id], RO['0002200'], OMIM[mim_number]))
- Parses mim2gene.tsv
  This was created based on mim2gene.txt. All that was changed was that comments were removed and header was
  uncommented, and file extension changed to tsv.
  - Adds HGNC symbols
- Parses phenotypicSeries.txt
  - Gets IDs and phenotype labels / descriptions
  - Gets mim numbers referenced
- Parse morbidmap.txt
    A tab-delimited file of OMIM's Synopsis of the Human Gene Map (same as genemap2.txt above) sorted alphabetically by
    disorder.
  - links omim entry (~gene) to phenotype
    - I thought phenotypic series did something like the sme?
  - links omim entry to chromosome location
- Parses BioPortal's omim.ttl
  At least, I think that's where that .ttl file comes from. Adds following info to graph:
  - pmid info
  - umls info
  - orphanet info
- Add "omim replaced" info
  - This is gotten from mimTitles.txt at beginning
- Parses mim2gene2.txt
  A tab-delimited file linking MIM numbers with NCBI Gene IDs, Ensembl Gene IDs, and HGNC Approved Gene Symbols.
  - Adds HGNC symbols
- TODO: Parses hgnc/hgnc_complete_set.txt
  A tab-delimited file with purpose unknown to me (Joe), but has mappings between HGNC symbols and IDs.
  - Get HGNC symbol::id mappings.
todo: The downloads should all happen at beginning of script

Assumptions
1. Mappings obtained from official OMIM files as described above are interpreted correctly (e.g. skos:exactMatch).
"""
import yaml
from hashlib import md5

from rdflib import Graph, RDF, OWL, RDFS, Literal, BNode, URIRef, SKOS
from rdflib.term import Identifier

from omim2obo.namespaces import *
from omim2obo.parsers.omim_entry_parser import clean_alt_and_included_titles, separate_former_titles_and_symbols, \
    parse_title_symbol_pairs, get_pubs, \
    get_mapped_ids, LabelCleaner
from omim2obo.config import ROOT_DIR, GLOBAL_TERMS
from omim2obo.parsers.omim_txt_parser import *


# Vars
OUTPATH = os.path.join(ROOT_DIR / 'omim.ttl')

# Logging
LOG = logging.getLogger(__name__)
LOG.setLevel(logging.DEBUG)
LOG.addHandler(logging.StreamHandler(sys.stdout))


# Funcs
def get_curie_maps():
    """Rectrieve CURIE to URL info"""
    map_file = DATA_DIR / 'dipper/curie_map.yaml'
    with open(map_file, "r") as f:
        maps = yaml.safe_load(f)
    return maps


def add_axiom_annotations(
    graph: Graph, source: URIRef, prop: URIRef, target: Union[Literal, str, URIRef],
    anno_pred_vals: List[Tuple[URIRef, Union[Literal, str, URIRef]]]
):
    """Add an axion annotation to the graph."""
    target = Literal(target) if type(target) is str else target

    axiom = BNode()
    graph.add((axiom, RDF.type, OWL.Axiom))
    graph.add((axiom, OWL.annotatedSource, source))
    graph.add((axiom, OWL.annotatedProperty, prop))
    graph.add((axiom, OWL.annotatedTarget, target))
    for pred, val in anno_pred_vals:
        val = Literal(val) if type(target) is str else val
        graph.add((axiom, pred, val))


def add_triple_and_optional_annotations(
    graph: Graph, source: URIRef, prop: URIRef, target: Union[Literal, str, URIRef],
    anno_pred_vals: List[Tuple[URIRef, Union[Literal, str, URIRef]]] = None
):
    """Add a triple and optional annotations to the graph."""
    target = Literal(target) if type(target) is str else target

    graph.add((source, prop, target))
    if anno_pred_vals:
        add_axiom_annotations(graph, source, prop, target, anno_pred_vals)


# Classes
class DeterministicBNode(BNode):
    """Overrides BNode to create a deterministic ID"""

    def __new__(cls, source_ref: str):
        """Constructor
            source_ref: A reference to be passed to MD5 to generate _id.
        """
        _id: str = md5(source_ref.encode()).hexdigest()
        return Identifier.__new__(cls, _id)


class OmimGraph(Graph):
    """Graph w/ some additional OMIM features"""
    __instance: Graph = None

    @staticmethod
    def get_graph():
        """Retrieve graph instance"""
        if OmimGraph.__instance is None:
            OmimGraph.__instance = Graph()
            for ns_prefix, ns_uri in CURIE_MAP.items():
                OmimGraph.__instance.namespace_manager.bind(ns_prefix, URIRef(ns_uri))
        return OmimGraph.__instance


# Vars
TAX_LABEL = 'Homo sapiens'
TAX_ID = GLOBAL_TERMS[TAX_LABEL]
TAX_URI = URIRef(NCBITAXON + TAX_ID.split(':')[1])
CURIE_MAP = get_curie_maps()
label_cleaner = LabelCleaner()
CONFIG = {
    'verbose': False
}


# Main
def omim2obo(use_cache: bool = False):
    """Run program"""
    graph = OmimGraph.get_graph()
    download_files_tf: bool = not use_cache

    # Populate prefixes
    for prefix, uri in CURIE_MAP.items():
        graph.namespace_manager.bind(prefix, URIRef(uri))

    # Parse mimTitles.txt
    # - Get id's, titles, and type
    omim_type_and_titles, omim_replaced = parse_mim_titles(get_mim_file('mimTitles', download_files_tf))
    omim_ids = list(omim_type_and_titles.keys())

    if CONFIG['verbose']:
        LOG.info('Tot MIM numbers from mimTitles.txt: %i', len(omim_ids))
        LOG.info('Tot MIM types: %i', len(omim_type_and_titles))

    # Populate graph
    # - Non-OMIM triples
    graph.add((URIRef('http://purl.obolibrary.org/obo/mondo/omim.owl'), RDF.type, OWL.Ontology))
    graph.add((URIRef('http://www.geneontology.org/formats/oboInOwl#hasSynonymType'), RDF.type, OWL.AnnotationProperty))
    graph.add((URIRef(MONDONS.omim_included), RDF.type, OWL.AnnotationProperty))
    graph.add((BIOLINK['has_evidence'], RDF.type, OWL.AnnotationProperty))
    graph.add((TAX_URI, RDF.type, OWL.Class))
    graph.add((TAX_URI, RDFS.label, Literal(TAX_LABEL)))

    # - OMIM triples
    for omim_id in omim_ids:
        omim_uri = OMIM[omim_id]
        graph.add((omim_uri, RDF.type, OWL.Class))

        # - Deprecated classes
        if str(omim_type_and_titles[omim_id][0]) == 'OmimType.OBSOLETE':
            graph.add((omim_uri, OWL.deprecated, Literal(True)))
            if omim_replaced.get(omim_id, None):
                label_ids = omim_replaced[omim_id]
                if len(label_ids) == 1:
                    # IAO:0100001 means: "term replaced by"
                    graph.add((omim_uri, IAO['0100001'], OMIM[label_ids[0]]))
                elif len(label_ids) > 1:
                    for replaced_mim_num in label_ids:
                        graph.add((omim_uri, oboInOwl.consider, OMIM[replaced_mim_num]))
                continue

        # - Non-deprecated
        # Parse titles & symbols
        omim_type, pref_titles_str, alt_titles_str, inc_titles_str = omim_type_and_titles[omim_id]
        alt_titles: List[str] = []
        alt_symbols: List[str] = []
        former_alt_titles: List[str] = []
        former_alt_symbols: List[str] = []
        included_titles: List[str] = []
        included_symbols: List[str] = []

        pref_titles: List[str] = [x.strip() for x in pref_titles_str.split(';')]
        pref_title: str = pref_titles[0]
        pref_symbols: List[str] = pref_titles[1:]
        if alt_titles_str:
            alt_titles, alt_symbols = parse_title_symbol_pairs(alt_titles_str)
            alt_titles, alt_symbols, former_alt_titles, former_alt_symbols = \
                separate_former_titles_and_symbols(alt_titles, alt_symbols)
            alt_titles, alt_symbols = clean_alt_and_included_titles(alt_titles, alt_symbols)
            former_alt_titles, former_alt_symbols = clean_alt_and_included_titles(former_alt_titles, former_alt_symbols)
        if inc_titles_str:
            included_titles, included_symbols = parse_title_symbol_pairs(inc_titles_str)
            included_titles, included_symbols = clean_alt_and_included_titles(included_titles, included_symbols)
        included_is_included = included_titles or included_symbols  # redundant. can't be included symbol w/out title

        # Special cases depending on OMIM term type
        is_gene = omim_type == OmimType.GENE or omim_type == OmimType.HAS_AFFECTED_FEATURE
        if omim_type == OmimType.HERITABLE_PHENOTYPIC_MARKER:  # %
            graph.add((omim_uri, BIOLINK['category'], BIOLINK['Disease']))
        elif is_gene:  # * or +
            graph.add((omim_uri, RDFS.subClassOf, SO['0000704']))  # gene
            graph.add((omim_uri, MONDO.exclusionReason, MONDO.nonDisease))
            graph.add((omim_uri, BIOLINK['category'], BIOLINK['Gene']))
        elif omim_type == OmimType.PHENOTYPE:
            graph.add((omim_uri, BIOLINK['category'], BIOLINK['Disease']))  # phenotype ~= disease
        elif omim_type == OmimType.SUSPECTED:
            graph.add((omim_uri, MONDO.exclusionReason, MONDO.excludeTrait))

        # Alternative rdfs:label for genes
        if is_gene and pref_symbols:
            gene_label_err = 'Warning: Only 1 symbol picked for label for gene term, but there were 2 to choose' \
                 f'from. Unsure which is best. Picking the first.\nhttps://omim.org/entry/{omim_id} - {pref_symbols}'
            if len(pref_symbols) > 1:
                LOG.warning(gene_label_err)  # todo: rare (n=1?), but decide the best way to handle these situations
            graph.add((omim_uri, RDFS.label, Literal(pref_symbols[0])))
        else:
            graph.add((omim_uri, RDFS.label, Literal(label_cleaner.clean(pref_title))))

        # todo: .clean()/.cleanup_label() 2nd param `explicit_abbrev` should be List[str] instead of str. And below,
        #  should pass all symbols/abbrevs from each of preferred, alt, included each time it is called. If no symbols
        #  for given term, should pass empty list. See: https://github.com/monarch-initiative/omim/issues/129
        pref_abbrev: Union[str, None] = None if not pref_symbols else pref_symbols[0]

        # Add synonyms
<<<<<<< HEAD
        # - exact titles
        graph.add((omim_uri, oboInOwl.hasExactSynonym, Literal(label_cleaner.clean(pref_title, pref_abbrev))))
        for title in alt_titles:
            graph.add((omim_uri, oboInOwl.hasExactSynonym, Literal(label_cleaner.clean(title, pref_abbrev))))
        # - related titles
        for title in former_alt_titles:
            graph.add((omim_uri, oboInOwl.hasRelatedSynonym, Literal(label_cleaner.clean(title, pref_abbrev))))
        # - exact abbreviations
        # todo #1: Consider included_symbols for 'exact' list https://github.com/monarch-initiative/omim/issues/140
        for abbrevs in [pref_symbols, alt_symbols]:
            for abbreviation in abbrevs:
                add_triple_and_optional_annotations(graph, omim_uri, oboInOwl.hasExactSynonym, abbreviation,
                    [(oboInOwl.hasSynonymType, OMO['0003000'])])
        # - related, deprecated 'former' titles
        for title in former_alt_titles:
            clean_title = label_cleaner.clean(title, pref_abbrev)
            add_triple_and_optional_annotations(graph, omim_uri, oboInOwl.hasRelatedSynonym, clean_title,
                [(OWL.deprecated, Literal(True))])
        # - related, deprecated 'former' abbreviations
        for abbreviation in former_alt_symbols:
            add_triple_and_optional_annotations(graph, omim_uri, oboInOwl.hasRelatedSynonym, abbreviation,
                [(OWL.deprecated, Literal(True)), (oboInOwl.hasSynonymType, OMO['0003000'])])

        # 'Included' entries
        included_comment = "This term has one or more labels that end with ', INCLUDED'."
        if included_is_included:
            graph.add((omim_uri, RDFS['comment'], Literal(included_comment)))
        for title in included_titles:
            graph.add((omim_uri, URIRef(INCLUDED_URI), Literal(label_cleaner.clean(title, pref_abbrev))))
        # todo #1: Consider adding included_symbols https://github.com/monarch-initiative/omim/issues/140
        # for symbol in included_symbols:
        #     graph.add((omim_uri, URIRef(INCLUDED_URI), Literal(symbol)))
=======
        graph.add((omim_uri, oboInOwl.hasExactSynonym, Literal(label_cleaner.clean(pref_title, abbrev))))
        for alt_label in other_labels:
            graph.add((omim_uri, oboInOwl.hasExactSynonym, Literal(label_cleaner.clean(alt_label, abbrev))))
        for abbreviation in pref_symbols:
            graph.add((omim_uri, oboInOwl.hasExactSynonym, Literal(abbreviation)))
            # Reify on abbreviations. See: https://github.com/monarch-initiative/omim/issues/2
            axiom = BNode()
            graph.add((axiom, RDF.type, OWL.Axiom))
            graph.add((axiom, OWL.annotatedSource, omim_uri))
            graph.add((axiom, OWL.annotatedProperty, oboInOwl.hasExactSynonym))
            graph.add((axiom, OWL.annotatedTarget, Literal(abbreviation)))
            graph.add((axiom, oboInOwl.hasSynonymType, OMO['0003000']))

        # Add 'included' entry properties
        included_detected_comment = "This term has one or more labels that end with ', INCLUDED'."
        if label_endswith_included_alt or label_endswith_included_inc:
            graph.add((omim_uri, RDFS['comment'], Literal(included_detected_comment)))
        for included_label in cleaned_inc_labels:
            graph.add((omim_uri, URIRef(MONDONS.omim_included), Literal(label_cleaner.clean(included_label, abbrev))))
>>>>>>> 5b5eae12

    # Gene ID
    # Why is 'skos:exactMatch' appropriate for disease::gene relationships? - joeflack4 2022/06/06
    get_mim_file('genemap2', download_files_tf)  # dl latest file
    mim2gene_lines: List[str] = get_mim_file('mim2gene', download_files_tf)  # dl latest file & return
    gene_map, pheno_map, hgnc_map = parse_mim2gene(mim2gene_lines)
    for mim_number, entrez_id in gene_map.items():
        graph.add((OMIM[mim_number], SKOS.exactMatch, NCBIGENE[entrez_id]))
    for mim_number, entrez_id in pheno_map.items():
        # RO['0002200'] = 'has phenotype'
        b = BNode()
        graph.add((b, RDF['type'], OWL['Restriction']))
        graph.add((b, OWL['onProperty'], RO['0002200']))
        graph.add((b, OWL['someValuesFrom'], OMIM[mim_number]))
        graph.add((NCBIGENE[entrez_id], RDFS['subClassOf'], b))
    hgnc_symbol_id_map: Dict[str, str] = get_hgnc_symbol_id_map()
    for mim_number, hgnc_symbol in hgnc_map.items():
        graph.add((OMIM[mim_number], SKOS.exactMatch, HGNC_symbol[hgnc_symbol]))
        if hgnc_symbol in hgnc_symbol_id_map:
            graph.add((OMIM[mim_number], SKOS.exactMatch, HGNC[hgnc_symbol_id_map[hgnc_symbol]]))

    # Phenotypic Series
    pheno_series = parse_phenotypic_series_titles(get_mim_file('phenotypicSeries', download_files_tf))
    for ps_id in pheno_series:
        graph.add((OMIMPS[ps_id], RDF.type, OWL.Class))
        graph.add((OMIMPS[ps_id], RDFS.label, Literal(pheno_series[ps_id][0])))
        # Are all phenotypes listed here indeed disease? - joeflack4 2021/11/11
        graph.add((OMIMPS[ps_id], BIOLINK.category, BIOLINK.Disease))
        for mim_number in pheno_series[ps_id][1]:
            graph.add((OMIM[mim_number], RDFS.subClassOf, OMIMPS[ps_id]))

    # Morbid map
    morbid_map: Dict = parse_morbid_map(get_mim_file('morbidmap', download_files_tf))
    for mim_number, mim_data in morbid_map.items():
        # todo?: unused `mim_data` keys. Should they be used?
        #  - phenotype_label: Similar to p_lab in 'assocs', but has more info
        #  - gene_symbols
        cyto_location: str = mim_data['cyto_location']
        if cyto_location:
            # What's 9606chr - joeflack4 2021/11/11
            chr_id = '9606chr' + cyto_location
            # RO:0002525 (is subsequence of)
            # https://www.ebi.ac.uk/ols/ontologies/ro/properties?iri=http://purl.obolibrary.org/obo/RO_0002525
            b = BNode()
            graph.add((b, RDF['type'], OWL['Restriction']))
            graph.add((b, OWL['onProperty'], RO['0002525']))
            graph.add((b, OWL['someValuesFrom'], CHR[chr_id]))
            graph.add((OMIM[mim_number], RDFS['subClassOf'], b))
        assocs: List[Dict] = mim_data['phenotype_associations']
        for assoc in assocs:
            # p_lab currently not used
            p_mim, p_lab, p_map_key, p_map_lab = \
                assoc['phenotype_mim_number'], assoc['phenotype_label'], assoc['phenotype_mapping_info_key'], \
                assoc['phenotype_mapping_info_label']
            # Provenance: https://github.com/monarch-initiative/omim/issues/78
            if not p_mim:
                continue
            # Provenance: https://github.com/monarch-initiative/omim/issues/79#issuecomment-1319408780
            if p_map_key == '1':
                continue

            # Precalc: determine mapping predicate
            # RO:0003302 (causes or contributes to condition)
            # https://www.ebi.ac.uk/ols/ontologies/ro/properties?iri=http://purl.obolibrary.org/obo/RO_0003302
            # Provenance for this decision:
            # - Multiple rows, same mapping key: https://github.com/monarch-initiative/omim/issues/75
            # - Multiple rows, diff mapping keys: https://github.com/monarch-initiative/omim/issues/81
            predicate = RO['0003302']  # default if `len(assocs) > 1`
            if len(assocs) == 1:
                predicate = MORBIDMAP_PHENOTYPE_MAPPING_KEY_PREDICATES[p_map_key]

            evidence = Literal(f'Evidence: ({p_map_key}) {p_map_lab}')
            
            # i. Add to MIM class
            # noinspection DuplicatedCode  b_and_b3_diff_results
            b = BNode()
            graph.add((b, RDF['type'], OWL['Restriction']))
            graph.add((b, OWL['onProperty'], predicate))
            graph.add((b, OWL['someValuesFrom'], OMIM[p_mim]))
            graph.add((OMIM[mim_number], RDFS['subClassOf'], b))

            # ii. add axiom
            b2 = BNode()
            graph.add((b2, RDF['type'], OWL['Axiom']))
            graph.add((b2, OWL['annotatedSource'], OMIM[mim_number]))
            graph.add((b2, OWL['annotatedProperty'], RDFS['subClassOf']))
            graph.add((b2, OWL['annotatedTarget'], b))
            graph.add((b2, BIOLINK['has_evidence'], evidence))
            graph.add((b2, RDFS['comment'], evidence))
            
            if predicate in MORBIDMAP_PHENOTYPE_MAPPING_KEY_INVERSE_PREDICATES:
                # The following code basically just adds the converse relation:
                # If there is g2d in the previous code, we now, in addition, add d2g
                inverse_predicate = MORBIDMAP_PHENOTYPE_MAPPING_KEY_INVERSE_PREDICATES[predicate]
               
                # i. Add to MIM class
                b = BNode()
                graph.add((b, RDF['type'], OWL['Restriction']))
                graph.add((b, OWL['onProperty'], inverse_predicate))
                graph.add((b, OWL['someValuesFrom'], OMIM[mim_number]))
                graph.add((OMIM[p_mim], RDFS['subClassOf'], b))
                
                b2 = BNode()
                graph.add((b2, RDF['type'], OWL['Axiom']))
                graph.add((b2, OWL['annotatedSource'], OMIM[p_mim]))
                graph.add((b2, OWL['annotatedProperty'], RDFS['subClassOf']))
                graph.add((b2, OWL['annotatedTarget'], b))
                graph.add((b2, BIOLINK['has_evidence'], evidence))
                graph.add((b2, RDFS['comment'], evidence))

    # PUBMED, UMLS
    # How do we get these w/out relying on this ttl file? Possible? Where is it from? - joeflack4 2021/11/11
    pmid_map, umls_map, orphanet_map = get_maps_from_turtle()

    # Get the recent updated
    updated_entries = get_updated_entries()
    for entry in updated_entries:
        entry = entry['entry']
        mim_number = str(entry['mimNumber'])
        pmid_map[mim_number] = get_pubs(entry)
        external_maps = get_mapped_ids(entry)
        umls_map[mim_number] = external_maps[UMLS]
        orphanet_map[mim_number] = external_maps[ORPHANET]

    for mim_number, pm_ids in pmid_map.items():
        for pm_id in pm_ids:
            # What's IAO['0000142'] - joeflack4 2021/11/11
            graph.add((OMIM[mim_number], IAO['0000142'], PMID[pm_id]))
    for mim_number, umlsids in umls_map.items():
        for umls_id in umlsids:
            graph.add((OMIM[mim_number], SKOS.exactMatch, UMLS[umls_id]))
    for mim_number, orphanet_ids in orphanet_map.items():
        for orphanet_id in orphanet_ids:
            graph.add((OMIM[mim_number], SKOS.exactMatch, ORPHANET[orphanet_id]))

    with open(OUTPATH, 'w') as f:
        f.write(graph.serialize(format='turtle'))


if __name__ == '__main__':
    omim2obo()<|MERGE_RESOLUTION|>--- conflicted
+++ resolved
@@ -246,7 +246,6 @@
         pref_abbrev: Union[str, None] = None if not pref_symbols else pref_symbols[0]
 
         # Add synonyms
-<<<<<<< HEAD
         # - exact titles
         graph.add((omim_uri, oboInOwl.hasExactSynonym, Literal(label_cleaner.clean(pref_title, pref_abbrev))))
         for title in alt_titles:
@@ -275,31 +274,10 @@
         if included_is_included:
             graph.add((omim_uri, RDFS['comment'], Literal(included_comment)))
         for title in included_titles:
-            graph.add((omim_uri, URIRef(INCLUDED_URI), Literal(label_cleaner.clean(title, pref_abbrev))))
+            graph.add((omim_uri, URIRef(MONDONS.omim_included), Literal(label_cleaner.clean(title, pref_abbrev))))
         # todo #1: Consider adding included_symbols https://github.com/monarch-initiative/omim/issues/140
         # for symbol in included_symbols:
-        #     graph.add((omim_uri, URIRef(INCLUDED_URI), Literal(symbol)))
-=======
-        graph.add((omim_uri, oboInOwl.hasExactSynonym, Literal(label_cleaner.clean(pref_title, abbrev))))
-        for alt_label in other_labels:
-            graph.add((omim_uri, oboInOwl.hasExactSynonym, Literal(label_cleaner.clean(alt_label, abbrev))))
-        for abbreviation in pref_symbols:
-            graph.add((omim_uri, oboInOwl.hasExactSynonym, Literal(abbreviation)))
-            # Reify on abbreviations. See: https://github.com/monarch-initiative/omim/issues/2
-            axiom = BNode()
-            graph.add((axiom, RDF.type, OWL.Axiom))
-            graph.add((axiom, OWL.annotatedSource, omim_uri))
-            graph.add((axiom, OWL.annotatedProperty, oboInOwl.hasExactSynonym))
-            graph.add((axiom, OWL.annotatedTarget, Literal(abbreviation)))
-            graph.add((axiom, oboInOwl.hasSynonymType, OMO['0003000']))
-
-        # Add 'included' entry properties
-        included_detected_comment = "This term has one or more labels that end with ', INCLUDED'."
-        if label_endswith_included_alt or label_endswith_included_inc:
-            graph.add((omim_uri, RDFS['comment'], Literal(included_detected_comment)))
-        for included_label in cleaned_inc_labels:
-            graph.add((omim_uri, URIRef(MONDONS.omim_included), Literal(label_cleaner.clean(included_label, abbrev))))
->>>>>>> 5b5eae12
+        #     graph.add((omim_uri, URIRef(MONDONS.omim_included), Literal(symbol)))
 
     # Gene ID
     # Why is 'skos:exactMatch' appropriate for disease::gene relationships? - joeflack4 2022/06/06
