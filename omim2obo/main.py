--- conflicted
+++ resolved
@@ -218,11 +218,7 @@
             graph.add((axiom, OWL.annotatedSource, omim_uri))
             graph.add((axiom, OWL.annotatedProperty, oboInOwl.hasExactSynonym))
             graph.add((axiom, OWL.annotatedTarget, Literal(abbreviation)))
-<<<<<<< HEAD
-            graph.add((axiom, OBOINOWL.hasSynonymType, OMO['0003000']))
-=======
-            graph.add((axiom, oboInOwl.hasSynonymType, MONDONS.abbreviation))
->>>>>>> afd7b751
+            graph.add((axiom, oboInOwl.hasSynonymType, OMO['0003000']))
 
         # Add 'included' entry properties
         included_detected_comment = "This term has one or more labels that end with ', INCLUDED'."
