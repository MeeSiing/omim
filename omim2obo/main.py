--- conflicted
+++ resolved
@@ -135,14 +135,9 @@
     # Populate graph
     # - Non-OMIM triples
     graph.add((URIRef('http://purl.obolibrary.org/obo/mondo/omim.owl'), RDF.type, OWL.Ontology))
-<<<<<<< HEAD
     graph.add((URIRef(oboInOwl.hasSynonymType), RDF.type, OWL.AnnotationProperty))
     graph.add((URIRef(MONDONS.omim_included), RDF.type, OWL.AnnotationProperty))
-    graph.add((URIRef(MONDONS.ABBREVIATION), RDF.type, OWL.AnnotationProperty))
-=======
-    graph.add((URIRef('http://www.geneontology.org/formats/oboInOwl#hasSynonymType'), RDF.type, OWL.AnnotationProperty))
-    graph.add((URIRef(MONDONS.omim_included), RDF.type, OWL.AnnotationProperty))
->>>>>>> 5b5eae12
+    graph.add((URIRef(OMO['0003000']), RDF.type, OWL.AnnotationProperty))
     graph.add((BIOLINK['has_evidence'], RDF.type, OWL.AnnotationProperty))
     graph.add((TAX_URI, RDF.type, OWL.Class))
     graph.add((TAX_URI, RDFS.label, Literal(TAX_LABEL)))
@@ -222,11 +217,7 @@
             graph.add((axiom, OWL.annotatedSource, omim_uri))
             graph.add((axiom, OWL.annotatedProperty, oboInOwl.hasExactSynonym))
             graph.add((axiom, OWL.annotatedTarget, Literal(abbreviation)))
-<<<<<<< HEAD
-            graph.add((axiom, oboInOwl.hasSynonymType, MONDONS.abbreviation))
-=======
             graph.add((axiom, oboInOwl.hasSynonymType, OMO['0003000']))
->>>>>>> 5b5eae12
 
         # Add 'included' entry properties
         included_detected_comment = "This term has one or more labels that end with ', INCLUDED'."
