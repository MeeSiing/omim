"""OMIM Entry parsers"""
import csv
import logging
from collections import defaultdict
<<<<<<< HEAD
from copy import copy
from typing import List, Dict, Set, Tuple, Union
=======
from typing import List, Dict, Tuple
>>>>>>> bd906f0b

import pandas as pd
from rdflib import Graph, RDF, RDFS, DC, Literal, OWL, SKOS, URIRef

from omim2obo.config import DATA_DIR, ReviewCase
from omim2obo.omim_type import OmimType, get_omim_type
from omim2obo.namespaces import *
from omim2obo.utils.romanplus import *


LOG = logging.getLogger('omim2obo.parsers.api_entry_parser')
REVIEW_SELF_REF_CASE_I = 0
REVIEW_CASES: List[ReviewCase] = []
REVIEW_CASE_NAME_MAP: Dict[int, str] = {
    1: "D2G: digenic",
    2: "D2G: self-referential",
    3: "D2G: somatic",
    4: "D2G: Phenotype is gene",
    5: "D2G: Phenotype type error",
}

def get_known_capitalizations() -> Dict[str, str]:
    """Get list of known capitalizations for proper names, acronyms, and the like.
    todo: Contains space-delimited words, e.g. "vitamin d". The way that
     cleanup_label is currently implemented, each word in the label gets
     replaced; i.e. it would try to replace "vitamin" and "d" separately. Hence,
     this would fail.
     Therefore, we should probably do this in 2 different operations: (1) use
     the current 'word replacement' logic, but also, (2), at the end, do a
     generic string replacement (e.g. my_str.replace(a, b). When implementing
     (2), we should also split this dictionary into two separate dictionaries,
     each for 1 of these 2 different purposes.

    todo: known_capitalizations.tsv can be refactored possibly. It really only needs 1 column, the case to replaace. The
     pattern column is not used, and the first column (lowercase) can be computed by using .lower() on the case to
     replace. We could also leave as-is since this file is shared elsewhere in the project infrastructure, though I do
     not know its source-of-truth location.
    """
    path = DATA_DIR / 'known_capitalizations.tsv'
    with open(path, "r") as file:
        data_io = csv.reader(file, delimiter="\t")
        data: List[List[str]] = [x for x in data_io]
    df = pd.DataFrame(data[1:], columns=data[0])
    d = {}
    for index, row in df.iterrows():
        d[row['lower_name']] = row['cap_name']
    return d


CAPITALIZATION_REPLACEMENTS: Dict[str, str] = get_known_capitalizations()


# todo: This isn't used in the ingest to create omim.ttl. Did this have some other use case?
#  - If working on this again, remove these noinspect warning suppressions and address them
# noinspection PyUnusedLocal,PyUnboundLocalVariable,PyTypeChecker
def transform_entry(entry) -> Graph:
    """
    Transforms an OMIM API entry to a graph.
    This function is obsolete and incomplete. It should only be used to verify the API entry and some functions

    :param entry:
    :return:
    """
    omim_type = get_omim_type(entry.get('prefix', None))
    omim_num = str(entry['mimNumber'])
    titles = entry['titles']
    label = titles['preferredTitle']

    graph = Graph()

    omim_uri = URIRef(OMIM[omim_num])
    other_labels = []
    if 'alternativeTitles' in titles:
        cleaned, label_endswith_included = parse_title_symbol_pairs(titles['alternativeTitles'])
        other_labels += cleaned
    if 'includedTitles' in titles:
        cleaned, label_endswith_included = parse_title_symbol_pairs(titles['includedTitles'])
        other_labels += cleaned

    graph.add((omim_uri, RDF.type, OWL.Class))

    abbrev = label.split(';')[1].strip() if ';' in label else None

    if omim_type == OmimType.HERITABLE_PHENOTYPIC_MARKER.value:  # %
        graph.add((omim_uri, RDFS.label, Literal(cleanup_title(label))))
        graph.add((omim_uri, BIOLINK['category'], BIOLINK['Disease']))
    elif omim_type == OmimType.GENE.value or omim_type == OmimType.HAS_AFFECTED_FEATURE.value:  # * or +
        omim_type = OmimType.GENE.value
        graph.add((omim_uri, RDFS.label, Literal(abbrev)))
        graph.add((omim_uri, RDFS.subClassOf, SO['0000704']))
        graph.add((omim_uri, BIOLINK['category'], BIOLINK['Gene']))
    elif omim_type == OmimType.PHENOTYPE.value:  # #
        graph.add((omim_uri, RDFS.label, Literal(cleanup_title(label))))
        graph.add((omim_uri, BIOLINK['category'], BIOLINK['Disease']))
    else:  # ^ or NULL (no prefix character)
        graph.add((omim_uri, RDFS.label, Literal(cleanup_title(label))))

    graph.add((omim_uri, oboInOwl.hasExactSynonym, Literal(label)))
    for label in other_labels:
        graph.add((omim_uri, oboInOwl.hasRelatedSynonym, Literal(label)))

    if 'geneMapExists' in entry and entry['geneMapExists']:
        genemap = entry['geneMap']
        is_gene = False
        if omim_type == OmimType.HERITABLE_PHENOTYPIC_MARKER.value:  # %
            ncbi_ids = get_mapped_gene_ids(entry)
            if len(ncbi_ids) > 0:
                feature_uri = NCBIGENE[ncbi_ids[0]]
            for ncbi_id in ncbi_ids:
                # TODO: This might need to be bnodes
                # MONARCH:b10cbd376598f2d328ff a OBAN:association ;
                #     OBAN:association_has_object OMIM:100070 ;
                #     OBAN:association_has_predicate RO:0002200 ;
                #     OBAN:association_has_subject NCBIGene:100329167 .
                graph.add((NCBIGENE[ncbi_id.strip()], RO['0002200'], omim_uri))
        elif omim_type == OmimType.GENE.value or omim_type == OmimType.HAS_AFFECTED_FEATURE.value:  # * or +
            feature_uri = omim_uri
            is_gene = True

        if feature_uri is not None:
            if 'comments' in genemap:
                comments = genemap['comments']
                if comments.strip():
                    graph.add((feature_uri, DC.description, Literal(comments)))
            if 'cytoLocation' in genemap:
                cytoloc = genemap['cytoLocation']
                tax_id = '9606'
                chr_id = tax_id + 'chr' + cytoloc
                graph.add((feature_uri, RO['0002525'], CHR[chr_id]))

    # Pubmed Citations
    for pmid in get_pubs(entry):
        graph.add((omim_uri, IAO['0000142'], PMID[pmid]))

    # Mapped IDs
    for namespace, mapped_ids in get_mapped_ids(entry).items():
        for mapped_id in mapped_ids:
            graph.add((omim_uri, SKOS.exactMatch, namespace[mapped_id]))

    # Phenotypic series
    for phenotypic_serie in get_phenotypic_series(entry):
        if omim_type == OmimType.HERITABLE_PHENOTYPIC_MARKER.value or omim_type == OmimType.PHENOTYPE.value:
            graph.add((omim_uri, RDFS.subClassOf, OMIMPS[phenotypic_serie]))
        elif omim_type == OmimType.GENE.value or omim_type == OmimType.HAS_AFFECTED_FEATURE.value:
            graph.add((omim_uri, RO['0003304'], OMIMPS[phenotypic_serie]))

    # NCBI ENTREZ Gene IDs
    if omim_type == OmimType.GENE.value or omim_type == OmimType.HAS_AFFECTED_FEATURE.value:
        for gene_id in get_mapped_gene_ids(entry):
            graph.add((omim_uri, OWL.equivalentClass, NCBIGENE[gene_id]))

    # Allelic Variants
    for allelic_variant in get_process_allelic_variants(entry):
        ...
    return graph


<<<<<<< HEAD
def detect_abbreviations(label: str, capitalization_threshold=0.75) -> List[str]:
=======
# todo: probably best to combine explicit abbrevs outside of this func
# noinspection RegExpSimplifiable eventually_should_address
def _detect_abbreviations(label: str, explicit_abbrev: str = None, capitalization_threshold=0.75) -> List[str]:
>>>>>>> bd906f0b
    """Detect possible abbreviations / acronyms"""
    # Compile regexp
    acronyms_without_periods_compiler = re.compile('[A-Z]{1}[A-Z0-9]{1,}')
    # todo: PyCharm flagged as invalid escape sequence, but this code seems to work? Should double check
    acronyms_with_periods_compiler = re.compile('[A-Z]{1}\.([A-Z0-9]\.){1,}')
    title_cased_abbrev_compiler = re.compile('[A-Z]{1}[a-zA-Z]{1,}\.')

    # Special threshold-based logic, because incoming data has highly inconsistent capitalization
    # is_largely_uppercase = synonym.upper() == synonym  # too many false positives
    fully_capitalized_count = 0
    words = label.split()
    for word in words:
        if word.upper() == word:
            fully_capitalized_count += 1
    is_largely_uppercase = \
        fully_capitalized_count / len(words) >= capitalization_threshold

    # Detect cases
    if is_largely_uppercase:
        acronyms_without_periods = []  # can't infer because everything was uppercase
    else:
        acronyms_without_periods: List[str] = acronyms_without_periods_compiler.findall(label)
    title_cased_abbrevs: List[str] = title_cased_abbrev_compiler.findall(label)
    acronyms_with_periods: List[str] = acronyms_with_periods_compiler.findall(label)

    return acronyms_with_periods + acronyms_without_periods + title_cased_abbrevs


# todo: rename? It's doing more than cleaning; it's mutating
def cleanup_title(
    title: str,
    replacement_case_method: str = 'lower',  # 'upper', 'title', 'lower', 'capitalize' (=sentence case)
    conjunctions: List[str] = ['and', 'but', 'yet', 'for', 'nor', 'so'],
    little_preps: List[str] = ['at', 'by', 'in', 'of', 'on', 'to', 'up', 'as', 'it', 'or'],
    articles: List[str] = ['a', 'an', 'the'],
    word_replacements: Dict[str, str] = CAPITALIZATION_REPLACEMENTS,
) -> str:
    """Reformat the ALL CAPS OMIM labels to something more pleasant to read.

    :param title: A preferred, alternative, or included title.

    1. Converts roman numerals to arabic
    2. Makes the text adhere to the case of `replacement_case_method`, except for supplied
    conjunctions, prepositions, and articles, which will always be lowercased. NOTE: The default for this is 'lower',
    meaning that this operation by default does nothing.

    Assumptions:
    1. All acronyms are capitalized

    todo later's:
    1: Find a pattern for hyphenated types, and maintain acronym capitalization
       e.g. MITF-related melanoma and renal cell carcinoma predisposition syndrome
       e.g. ATP1A3-associated neurological disorder
    2. Make pattern for chromosomes
       agonadism, 46,XY, with intellectual disability, short stature, retarded bone age, and multiple extragenital
         malformations
       Chromosome special formatting capitalization?
       There seems to be special formatting for chromosome refs; they have a comma in the middle, but with no space
       after the comma, though some places I saw on the internet contained a space.
       e.g. "46,XY" in: agonadism, 46,XY, with intellectual disability, short stature, retarded bone age, and multiple
         extragenital malformations
    3. How to find acronym if it is capitalized but only includes char [A-Z], and
        every other char in the string is also capitalized? I don't see a way unless
        checking every word against an explicit dictionary of terms, though there are sure
        to also be (i) acronyms in that dictionary, and (ii) non-acronyms missing from
        that dictionary. And also concern (iii), where to get such an extensive dictionary?
    4. Add "special character" inclusion into acronym regexp. But which special
        chars to include, and which not to include?
    5. Acronym capture extension: case where at least 1 word is not capitalized:
        any word that is fully capitalized might as well be acronym, so long
       as at least 1 other word in the label is not all caps. Maybe not a good rule,
       because there could be some violations, and this probably would not happen
       that often anwyay
        - Not sure what I meant about (5) - joeflack4 2021/09/10
    6. Eponyms: re-capitalize first char?
       e.g.: Balint syndrome, Barre-Lieou syndrome, Wallerian degeneration, etc.
       How to do this? Simply get/create a list of known eponyms? Is this feasible?
    """
    fixedwords = []
    i = 0
    for wrd in title.split():
        i += 1
        # convert the roman numerals to numbers,
        # but assume that the first word is not
        # a roman numeral (this permits things like "X inactivation"
        if i > 1 and re.match(romanNumeralPattern, wrd):
            num = fromRoman(wrd)
            # make the assumption that the number of syndromes are <100
            # this allows me to retain "SYNDROME C"
            # and not convert it to "SYNDROME 100"
            if 0 < num < 100:
                # get the non-roman suffix, if present.
                # for example, IIIB or IVA
                suffix = wrd.replace(toRoman(num), '', 1)
                fixed = ''.join((str(num), suffix))
                wrd = fixed
        wrd = getattr(wrd, replacement_case_method)()
        # replace interior conjunctions, prepositions, and articles with lowercase, always
        if wrd in (conjunctions + little_preps + articles) and i != 1:
            wrd = wrd.lower()
        if word_replacements:
            wrd = word_replacements.get(wrd, wrd)
        fixedwords.append(wrd)
    label_newcase = ' '.join(fixedwords)

    return label_newcase


<<<<<<< HEAD
def recapitalize_acronyms_in_title(title: str, known_abbrevs: Set[str] = None, capitalization_threshold=0.75) -> str:
    """Re-capitalize acronyms / words based on information contained w/in original label

    todo: If title has been used on cleanup_title() using a replacement_case_method other than the non-default 'lower',
     then the .replace() operation will not work. To solve, this (a) capture the replacement_case_method used and
     pass that here, or (b) duplicate the .replace() line and call it on alternative casing variations (.title() and
     capitalize() (=sentence case)), (c) possibly just compare to word.lower() instead of 'word.
    todo: (more important): It's probable that .split(' ') is not enough to cover all cases. Should also run the check
     by splitting on other characters. E.g. consider the following potential cases: "TITLE (ACRONYM)",
     "TITLE: ACRONYM1&ACRONYM2", "TITLE/ACRONYM" or "TITLE ACRONYM/ACRONYM", "TITLE {ACRONYM1,ACRONYM2}",
     "TITLE[ACRONYM]",  "TITLE-ACRONYM", or less likely cases such as "TITLE_ACRONYM", "TITLE.ACRONYM". There are quite
      a few different combos of special char usage that could theoretically arise. It might be possible for thisthat to
      utilize the regular expressions in detect_abbreviations(), and substitute in the acronym in the place of the [A-Z]
      part. It is also possible to improve detect_abbreviations() by considering some of thes eother possible example
      cases above.
    """
    inferred_abbrevs: Set[str] = set(detect_abbreviations(title, capitalization_threshold))
    abbrevs: Set[str] = known_abbrevs.union(inferred_abbrevs)
    if not abbrevs:
        return title
    title2_words: List[str] = []
    for word in title.split():
        abbrev_match = False
        for abbrev in abbrevs:
            if abbrev.lower() == word:
                title2_words.append(abbrev)
                abbrev_match = True
                break
        if not abbrev_match:
            title2_words.append(word)
    title2 = ' '.join(title2_words)
=======
# todo: explicit_abbrev: Change to List[str]. See: https://github.com/monarch-initiative/omim/issues/129
def capitalize_acronyms_in_title(title: str, explicit_abbrev=None, capitalization_threshold=0.75) -> str:
    """Re-capitalize acronyms / words based on information contained w/in original label"""
    # todo: probably best to combine explicit abbrevs outside of this func
    possible_abbreviations = _detect_abbreviations(
        title, explicit_abbrev, capitalization_threshold=capitalization_threshold)
    title2 = title
    for abbrev in possible_abbreviations:
        title2 = title2.replace(abbrev.upper(), abbrev)
>>>>>>> bd906f0b
    return title2


def recapitalize_acronyms_in_titles(
    titles: Union[str, List[str]], known_abbrevs: Set[str] = None, capitalization_threshold=0.75
) -> Union[str, List[str]]:
    """Re-capitalize acronyms in a list of titles"""
    if isinstance(titles, str):
        return recapitalize_acronyms_in_title(titles, known_abbrevs, capitalization_threshold)
    return [recapitalize_acronyms_in_title(title, known_abbrevs, capitalization_threshold) for title in titles]


def remove_included_and_formerly_suffixes(title: str) -> str:
    """Remove ', INCLUDED' and ', FORMERLY' suffixes from a title"""
    for suffix in ['FORMERLY', 'INCLUDED']:
        title = re.sub(r',\s*' + suffix, '', title, re.IGNORECASE)
    return title


def separate_former_titles_and_symbols(
    titles: List[str], symbols: List[str]
) -> Tuple[List[str], List[str], List[str], List[str]]:
    """Separate current title/symbols from deprecated (marked 'former') ones"""
    former_titles = [x for x in titles if ', FORMERLY' in x.upper()]
    former_symbols = [x for x in symbols if ', FORMERLY' in x.upper()]
    current_titles = [x for x in titles if ', FORMERLY' not in x.upper()]
    current_symbols = [x for x in symbols if ', FORMERLY' not in x.upper()]
    return current_titles, current_symbols, former_titles, former_symbols


def clean_alt_and_included_titles(titles: List[str], symbols: List[str]) -> Tuple[List[str], List[str]]:
    """Remove ', INCLUDED' and ', FORMERLY' suffixes from titles/symbols & misc title reformatting"""
    # remove ', included' and ', formerly', if present
    titles2 = [remove_included_and_formerly_suffixes(x) for x in titles]
    symbols2 = [remove_included_and_formerly_suffixes(x) for x in symbols]
    # additional reformatting for titles
    titles3 = [cleanup_title(x) for x in titles2]
    return titles3, symbols2


def parse_title_symbol_pairs(title_symbol_pairs_str: str) -> Tuple[List[str], List[str]]:
    """Parses a string containing title-symbol pairs.

    :param title_symbol_pairs_str: A string representing title-symbol pairs.
    Format:
    - Pairs are separated by ';;'
    - Within each pair:
        - The first element is always a title
        - Optionally followed by zero or more symbols, separated by ';'

    Examples:
      Positional semantics:
        Title1;Symbol1;Symbol2;;Title2;;Title3;Symbol3
      Alternative Title(s); symbol(s):
        ACROCEPHALOSYNDACTYLY, TYPE V; ACS5;; ACS V;; NOACK SYNDROME
      Included Title(s); symbols:
        CRANIOFACIAL-SKELETAL-DERMATOLOGIC DYSPLASIA, INCLUDED
    """
    titles: List[str] = []
    symbols: List[str] = []
    title_symbol_pairs: List[str] = title_symbol_pairs_str.split(';;')
    for pair_str in title_symbol_pairs:
        pair: List[str] = [x.strip() for x in pair_str.split(';')]
        titles.append(pair[0])
        symbols.extend(pair[1:])
    return titles, symbols


def get_alt_and_included_titles_and_symbols(title_symbol_pair_str) -> Tuple[List[str], List[str], List[str], List[str]]:
    """Separates different types of titles/symbols, and cleans them."""
    titles: List[str] = []
    symbols: List[str] = []
    former_titles: List[str] = []
    former_symbols: List[str] = []
    if title_symbol_pair_str:
        titles, symbols = parse_title_symbol_pairs(title_symbol_pair_str)
        titles, symbols, former_titles, former_symbols = separate_former_titles_and_symbols(titles, symbols)
        titles, symbols = clean_alt_and_included_titles(titles, symbols)
        former_titles, former_symbols = clean_alt_and_included_titles(former_titles, former_symbols)
    return titles, symbols, former_titles, former_symbols


def get_mapped_gene_ids(entry) -> List[str]:
    """Get mapped gene IDs from an OMIM entry"""
    gene_ids = entry.get('externalLinks', {}).get('geneIDs', '')
    return [s.strip() for s in gene_ids.split(',')]


def get_pubs(entry) -> List[str]:
    """Get pubmed information from an OMIM entry"""
    result = []
    for rlst in entry.get('referenceList', []):
        if 'pubmedID' in rlst['reference']:
            result.append(str(rlst['reference']['pubmedID']))
    return result


def get_mapped_ids(entry) -> Dict[Namespace, List[str]]:
    """Get mapped IDs from an OMIM entry"""
    external_links = entry.get('externalLinks', {})
    result = defaultdict(list)
    if 'orphanetDiseases' in external_links:
        for item in external_links['orphanetDiseases'].strip().split(';;;'):
            result[ORPHANET].append(item.split(';;')[0].strip())
    if 'umlsIDs' in external_links:
        result[UMLS] = external_links['umlsIDs'].split(',')
    return result


def get_phenotypic_series(entry) -> List[str]:
    """Get phenotypic series info from an OMIM entry"""
    result = []
    for pheno in entry.get('phenotypeMapList', []):
        if 'phenotypicSeriesNumber' in pheno['phenotypeMap']:
            result.extend(pheno['phenotypeMap']['phenotypicSeriesNumber'].split(','))
    for pheno in entry.get('geneMap', {}).get('phenotypeMapList', []):
        if 'phenotypicSeriesNumber' in pheno['phenotypeMap']:
            result.extend(pheno['phenotypeMap']['phenotypicSeriesNumber'].split(','))
    return list(set(result))


# noinspection PyUnusedLocal
def get_process_allelic_variants(entry) -> List:
    """Process allelic variants from an OMIM entry"""
    # Not sure when/if Dazhi intended to use this - joeflack4 2021/12/20
    return []


def get_self_ref_assocs(phenotype_mim: str, gene_phenotypes: Dict[str, Dict]) -> List[Dict]:
    """Find any cases where it appears that there is a self-referential gene-disease association"""
    if phenotype_mim not in gene_phenotypes:
        return []
    _assocs = gene_phenotypes[phenotype_mim]['phenotype_associations']
    _self_ref_assocs = []
    for _assoc in _assocs:
        if not _assoc['phenotype_mim_number']:
            _self_ref_assocs.append(_assoc)
    return _self_ref_assocs


def _add_to_review_tsv(class_code: int, value: str):
    """Update REVIEW_CASES with review cases, which will later be written to review.tsv"""
    REVIEW_CASES.append({
        "classCode": class_code,
        "classShortName": REVIEW_CASE_NAME_MAP[class_code],
        "value": value,
    })


def log_review_cases(
    p_mim: str, p_lab: str, p_map_key: str, gene_mim: str, gene_phenotypes: Dict[str, Dict],
    omim_types: Dict[str, str]
):
    """Log cases that need to be reviewed"""
    global REVIEW_SELF_REF_CASE_I
    p_lab_lower: str = p_lab.lower()
    basic_review_info = f"(Phenotype: {p_mim} {p_lab}), (Map key: {p_map_key}), (Gene: {gene_mim})"

    # - Digenic: Should technically be none marked 'digenic' if only 1 association, but there are.
    if 'digenic' in p_lab_lower:
        _add_to_review_tsv(1, basic_review_info)
    # = Somatic mutations
    if 'somatic' in p_lab_lower:
        _add_to_review_tsv(3, basic_review_info)
    # - Self-referential cases
    self_ref_assocs: List[Dict] = get_self_ref_assocs(p_mim, gene_phenotypes)
    if self_ref_assocs:
        REVIEW_SELF_REF_CASE_I += 1
        _add_to_review_tsv(2, f"{REVIEW_SELF_REF_CASE_I}: {basic_review_info}")
    for self_ref_assoc in self_ref_assocs:
        _add_to_review_tsv(2, f"{REVIEW_SELF_REF_CASE_I}: (Phenotype: {self_ref_assoc['phenotype_label']}), (Map key: "
            f"{self_ref_assoc['phenotype_mapping_info_key']}), (Gene: {p_mim})", )
    # - Unexpected non-phenotype MIM types
    p_mim_type: str = omim_types[p_mim]  # Allowable: PHENOTYPE, HERITABLE_PHENOTYPIC_MARKER (#, %)
    mim_type_err = f"(Phenotype MIM type {p_mim_type}), {basic_review_info}"
    if p_mim_type == 'GENE':  # Represented by: *
        _add_to_review_tsv(4, mim_type_err)
    elif p_mim_type in ('OBSOLETE', 'SUSPECTED', 'HAS_AFFECTED_FEATURE'):  # Represented by: ^, NULL, +
        _add_to_review_tsv(5, mim_type_err)<|MERGE_RESOLUTION|>--- conflicted
+++ resolved
@@ -2,12 +2,7 @@
 import csv
 import logging
 from collections import defaultdict
-<<<<<<< HEAD
-from copy import copy
 from typing import List, Dict, Set, Tuple, Union
-=======
-from typing import List, Dict, Tuple
->>>>>>> bd906f0b
 
 import pandas as pd
 from rdflib import Graph, RDF, RDFS, DC, Literal, OWL, SKOS, URIRef
@@ -165,17 +160,12 @@
     return graph
 
 
-<<<<<<< HEAD
 def detect_abbreviations(label: str, capitalization_threshold=0.75) -> List[str]:
-=======
-# todo: probably best to combine explicit abbrevs outside of this func
-# noinspection RegExpSimplifiable eventually_should_address
-def _detect_abbreviations(label: str, explicit_abbrev: str = None, capitalization_threshold=0.75) -> List[str]:
->>>>>>> bd906f0b
     """Detect possible abbreviations / acronyms"""
     # Compile regexp
+    # todo: handle several warnings: {1} redundant, {1,} simplified to +
     acronyms_without_periods_compiler = re.compile('[A-Z]{1}[A-Z0-9]{1,}')
-    # todo: PyCharm flagged as invalid escape sequence, but this code seems to work? Should double check
+    # todo: PyCharm flagged next 2 lines as invalid escape sequence, but this code seems to work? Should double check
     acronyms_with_periods_compiler = re.compile('[A-Z]{1}\.([A-Z0-9]\.){1,}')
     title_cased_abbrev_compiler = re.compile('[A-Z]{1}[a-zA-Z]{1,}\.')
 
@@ -280,7 +270,6 @@
     return label_newcase
 
 
-<<<<<<< HEAD
 def recapitalize_acronyms_in_title(title: str, known_abbrevs: Set[str] = None, capitalization_threshold=0.75) -> str:
     """Re-capitalize acronyms / words based on information contained w/in original label
 
@@ -312,17 +301,6 @@
         if not abbrev_match:
             title2_words.append(word)
     title2 = ' '.join(title2_words)
-=======
-# todo: explicit_abbrev: Change to List[str]. See: https://github.com/monarch-initiative/omim/issues/129
-def capitalize_acronyms_in_title(title: str, explicit_abbrev=None, capitalization_threshold=0.75) -> str:
-    """Re-capitalize acronyms / words based on information contained w/in original label"""
-    # todo: probably best to combine explicit abbrevs outside of this func
-    possible_abbreviations = _detect_abbreviations(
-        title, explicit_abbrev, capitalization_threshold=capitalization_threshold)
-    title2 = title
-    for abbrev in possible_abbreviations:
-        title2 = title2.replace(abbrev.upper(), abbrev)
->>>>>>> bd906f0b
     return title2
 
 
