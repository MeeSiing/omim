"""OMIM Entry parsers"""
import csv
import logging
# import re
from collections import defaultdict
from copy import copy
from typing import List, Dict, Tuple

import pandas as pd
from rdflib import Graph, RDF, RDFS, DC, Literal, OWL, SKOS, URIRef
# from rdflib import Namespace

from omim2obo.config import DATA_DIR
from omim2obo.omim_type import OmimType, get_omim_type
from omim2obo.namespaces import *
from omim2obo.utils.romanplus import *


LOG = logging.getLogger('omim2obo.parsers.api_entry_parser')


def get_known_capitalizations() -> Dict[str, str]:
    """Get list of known capitalizations for proper names, acronyms, and the like.
    TODO: Contains space-delimited words, e.g. "vitamin d". The way that
     cleanup_label is currently implemented, each word in the label gets
     replaced; i.e. it would try to replace "vitamin" and "d" separately. Hence,
     this would fail.
     Therefore, we should probably do this in 2 different operations: (1) use
     the current 'word replacement' logic, but also, (2), at the end, do a
     generic string replacement (e.g. my_str.replace(a, b). When implementing
     (2), we should also split this dictionary into two separate dictionaries,
     each for 1 of these 2 different purposes."""
    path = DATA_DIR / 'known_capitalizations.tsv'
    with open(path, "r") as file:
        data_io = csv.reader(file, delimiter="\t")
        data: List[List[str]] = [x for x in data_io]
    df = pd.DataFrame(data[1:], columns=data[0])
    d = {}
    for index, row in df.iterrows():
        d[row['lower_name']] = row['cap_name']
    return d


CAPITALIZATION_REPLACEMENTS: Dict[str, str] = get_known_capitalizations()


# todo: This isn't used in the ingest to create omim.ttl. Did this have some other use case?
def transform_entry(entry) -> Graph:
    """
    Transforms an OMIM API entry to a graph.
    This function is obsolete and incomplete. It should only be used to verify the API entry and some functions

    :param entry:
    :return:
    """
    omim_type = get_omim_type(entry.get('prefix', None))
    omim_num = str(entry['mimNumber'])
    titles = entry['titles']
    label = titles['preferredTitle']

    graph = Graph()

    omim_uri = URIRef(OMIM[omim_num])
    other_labels = []
    if 'alternativeTitles' in titles:
        cleaned, label_endswith_included = parse_title_symbol_pairs(titles['alternativeTitles'])
        other_labels += cleaned
    if 'includedTitles' in titles:
        cleaned, label_endswith_included = parse_title_symbol_pairs(titles['includedTitles'])
        other_labels += cleaned

    graph.add((omim_uri, RDF.type, OWL.Class))

    abbrev = label.split(';')[1].strip() if ';' in label else None

    if omim_type == OmimType.HERITABLE_PHENOTYPIC_MARKER.value:  # %
        graph.add((omim_uri, RDFS.label, Literal(cleanup_title(label))))
        graph.add((omim_uri, BIOLINK['category'], BIOLINK['Disease']))
    elif omim_type == OmimType.GENE.value or omim_type == OmimType.HAS_AFFECTED_FEATURE.value:  # * or +
        omim_type = OmimType.GENE.value
        graph.add((omim_uri, RDFS.label, Literal(abbrev)))
        graph.add((omim_uri, RDFS.subClassOf, SO['0000704']))
        graph.add((omim_uri, BIOLINK['category'], BIOLINK['Gene']))
    elif omim_type == OmimType.PHENOTYPE.value:  # #
        graph.add((omim_uri, RDFS.label, Literal(cleanup_title(label))))
        graph.add((omim_uri, BIOLINK['category'], BIOLINK['Disease']))
    else:  # ^ or NULL (no prefix character)
        graph.add((omim_uri, RDFS.label, Literal(cleanup_title(label))))

    graph.add((omim_uri, oboInOwl.hasExactSynonym, Literal(label)))
    for label in other_labels:
        graph.add((omim_uri, oboInOwl.hasRelatedSynonym, Literal(label)))

    if 'geneMapExists' in entry and entry['geneMapExists']:
        genemap = entry['geneMap']
        is_gene = False
        if omim_type == OmimType.HERITABLE_PHENOTYPIC_MARKER.value:  # %
            ncbi_ids = get_mapped_gene_ids(entry)
            if len(ncbi_ids) > 0:
                feature_uri = NCBIGENE[ncbi_ids[0]]
            for ncbi_id in ncbi_ids:
                # TODO: This might need to be bnodes
                # MONARCH:b10cbd376598f2d328ff a OBAN:association ;
                #     OBAN:association_has_object OMIM:100070 ;
                #     OBAN:association_has_predicate RO:0002200 ;
                #     OBAN:association_has_subject NCBIGene:100329167 .
                graph.add((NCBIGENE[ncbi_id.strip()], RO['0002200'], omim_uri))
        elif omim_type == OmimType.GENE.value or omim_type == OmimType.HAS_AFFECTED_FEATURE.value:  # * or +
            feature_uri = omim_uri
            is_gene = True

        if feature_uri is not None:
            if 'comments' in genemap:
                comments = genemap['comments']
                if comments.strip():
                    graph.add((feature_uri, DC.description, Literal(comments)))
            if 'cytoLocation' in genemap:
                cytoloc = genemap['cytoLocation']
                tax_id = '9606'
                chr_id = tax_id + 'chr' + cytoloc
                graph.add((feature_uri, RO['0002525'], CHR[chr_id]))

    # Pubmed Citations
    for pmid in get_pubs(entry):
        graph.add((omim_uri, IAO['0000142'], PMID[pmid]))

    # Mapped IDs
    for namespace, mapped_ids in get_mapped_ids(entry).items():
        for mapped_id in mapped_ids:
            graph.add((omim_uri, SKOS.exactMatch, namespace[mapped_id]))

    # Phenotypic series
    for phenotypic_serie in get_phenotypic_series(entry):
        if omim_type == OmimType.HERITABLE_PHENOTYPIC_MARKER.value or omim_type == OmimType.PHENOTYPE.value:
            graph.add((omim_uri, RDFS.subClassOf, OMIMPS[phenotypic_serie]))
        elif omim_type == OmimType.GENE.vaule or omim_type == OmimType.HAS_AFFECTED_FEATURE.value:
            graph.add((omim_uri, RO['0003304'], OMIMPS[phenotypic_serie]))

    # NCBI ENTREZ Gene IDs
    if omim_type == OmimType.GENE.value or omim_type ==  OmimType.HAS_AFFECTED_FEATURE.value:
        for gene_id in get_mapped_gene_ids(entry):
            graph.add((omim_uri, OWL.equivalentClass, NCBIGENE[gene_id]))

    # Allelic Variants
    for allelic_variant in get_process_allelic_variants(entry):
        ...
    return graph


# todo: probably best to combine explicit abbrevs outside of this func
def _detect_abbreviations(label: str, explicit_abbrev: str = None, capitalization_threshold=0.75) -> List[str]:
    """Detect possible abbreviations / acronyms"""
    # Compile regexp
    acronyms_without_periods_compiler = re.compile('[A-Z]{1}[A-Z0-9]{1,}')
    acronyms_with_periods_compiler = re.compile('[A-Z]{1}\.([A-Z0-9]\.){1,}')
    title_cased_abbrev_compiler = re.compile('[A-Z]{1}[a-zA-Z]{1,}\.')

    # Special threshold-based logic, because incoming data has highly inconsistent capitalization
    # is_largely_uppercase = synonym.upper() == synonym  # too many false positives
    fully_capitalized_count = 0
    words = label.split()
    for word in words:
        if word.upper() == word:
            fully_capitalized_count += 1
    is_largely_uppercase = \
        fully_capitalized_count / len(words) >= capitalization_threshold

    # Detect acronyms without periods
    if is_largely_uppercase:
        acronyms_without_periods = []  # can't infer because everything was uppercase
    else:
        acronyms_without_periods = acronyms_without_periods_compiler.findall(label)
    # Detect more
    title_cased_abbrevs = title_cased_abbrev_compiler.findall(label)
    acronyms_with_periods = acronyms_with_periods_compiler.findall(label)
    # Combine list of things to re-format
    replacements = []
    candidates: List[List[str]] = [
        acronyms_with_periods, acronyms_without_periods, title_cased_abbrevs, [explicit_abbrev]]
    for item_list in candidates:
        for item in item_list:
            if item:
                replacements.append(item)

    return replacements


# todo: rename? It's doing more than cleaning; it's mutating
def cleanup_title(
    title: str,
    conjunctions: List[str] = ['and', 'but', 'yet', 'for', 'nor', 'so'],
    little_preps: List[str] = ['at', 'by', 'in', 'of', 'on', 'to', 'up', 'as', 'it', 'or'],
    articles: List[str] = ['a', 'an', 'the'],
    word_replacements: Dict[str, str] = CAPITALIZATION_REPLACEMENTS,
) -> str:
    """Reformat the ALL CAPS OMIM labels to something more pleasant to read.

    :param title: A preferred, alternative, or included title.

    1. Removes the abbreviation suffixes
    2. Converts roman numerals to arabic
    3. Makes the text Title Case, except for supplied conjunctions/prepositions/articles

    Assumptions:
    1. All acronyms are capitalized

    todo later's:
    1: Find a pattern for hyphenated types, and maintain acronym capitalization
       e.g. MITF-related melanoma and renal cell carcinoma predisposition syndrome
       e.g. ATP1A3-associated neurological disorder
    2. Make pattern for chromosomes
       agonadism, 46,XY, with intellectual disability, short stature, retarded bone age, and multiple extragenital
         malformations
       Chromosome special formatting capitalization?
       There seems to be special formatting for chromosome refs; they have a comma in the middle, but with no space
       after the comma, though some places I saw on the internet contained a space.
       e.g. "46,XY" in: agonadism, 46,XY, with intellectual disability, short stature, retarded bone age, and multiple
         extragenital malformations
    3. How to find acronym if it is capitalized but only includes char [A-Z], and
        every other char in the string is also capitalized? I don't see a way unless
        checking every word against an explicit dictionary of terms, though there are sure
        to also be (i) acronyms in that dictionary, and (ii) non-acronyms missing from
        that dictionary. And also concern (iii), where to get such an extensive dictionary?
    4. Add "special character" inclusion into acronym regexp. But which special
        chars to include, and which not to include?
    5. Acronym capture extension: case where at least 1 word is not capitalized:
        any word that is fully capitalized might as well be acronym, so long
       as at least 1 other word in the label is not all caps. Maybe not a good rule,
       because there could be some violations, and this probably would not happen
       that often anwyay
        - Not sure what I meant about (5) - joeflack4 2021/09/10
    6. Eponyms: re-capitalize first char?
       e.g.: Balint syndrome, Barre-Lieou syndrome, Wallerian degeneration, etc.
       How to do this? Simply get/create a list of known eponyms? Is this feasible?
    """
    # Simple method: Lower/title case everything but acronyms
    # label_newcase = getattr(label2, replacement_case_method)()
    # Advanced method: iteritavely format words
    fixedwords = []
    i = 0
    for wrd in title.split():
        i += 1
        # convert the roman numerals to numbers,
        # but assume that the first word is not
        # a roman numeral (this permits things like "X inactivation"
        if i > 1 and re.match(romanNumeralPattern, wrd):
            num = fromRoman(wrd)
            # make the assumption that the number of syndromes are <100
            # this allows me to retain "SYNDROME C"
            # and not convert it to "SYNDROME 100"
            if 0 < num < 100:
                # get the non-roman suffix, if present.
                # for example, IIIB or IVA
                suffix = wrd.replace(toRoman(num), '', 1)
                fixed = ''.join((str(num), suffix))
                wrd = fixed
        # todo: next few lines don't make sense. why lower 'wrd', and then conditionally lowercase it again?
        wrd = wrd.lower()
        # replace interior conjunctions, prepositions, and articles with lowercase, always
        if wrd in (conjunctions + little_preps + articles) and i != 1:
            wrd = wrd.lower()
        if word_replacements:
            wrd = word_replacements.get(wrd, wrd)
        fixedwords.append(wrd)
    label_newcase = ' '.join(fixedwords)

    return label_newcase


# todo: explicit_abbrev: Change to List[str]. See: https://github.com/monarch-initiative/omim/issues/129
def recapitalize_acronyms_in_title(title: str, explicit_abbrev=None, capitalization_threshold=0.75) -> str:
    """Re-capitalize acronyms / words based on information contained w/in original label"""
    # todo: probably best to combine explicit abbrevs outside of this func
    possible_abbreviations = _detect_abbreviations(
        title, explicit_abbrev, capitalization_threshold=capitalization_threshold)
    title2 = title
    for abbrev in possible_abbreviations:
        title2 = title2.replace(abbrev.upper(), abbrev)
    return title2


def remove_included_and_formerly_suffixes(title: str) -> str:
    """Remove ', INCLUDED' and ', FORMERLY' suffixes from a title"""
    for suffix in ['FORMERLY', 'INCLUDED']:
        title = re.sub(r',\s*' + suffix, '', title, re.IGNORECASE)
    return title


def separate_former_titles_and_symbols(
    titles: List[str], symbols: List[str]
) -> Tuple[List[str], List[str], List[str], List[str]]:
    """Separate current title/symbols from deprecated (marked 'former') ones"""
    former_titles = [x for x in titles if ', FORMERLY' in x.upper()]
    former_symbols = [x for x in symbols if ', FORMERLY' in x.upper()]
    current_titles = [x for x in titles if ', FORMERLY' not in x.upper()]
    current_symbols = [x for x in symbols if ', FORMERLY' not in x.upper()]
    return current_titles, current_symbols, former_titles, former_symbols


def clean_alt_and_included_titles(titles: List[str], symbols: List[str]) -> Tuple[List[str], List[str]]:
    """Remove ', INCLUDED' and ', FORMERLY' suffixes from titles/symbols & misc title reformatting"""
    # remove ', included' and ', formerly', if present
    titles2 = [remove_included_and_formerly_suffixes(x) for x in titles]
    symbols2 = [remove_included_and_formerly_suffixes(x) for x in symbols]
    # additional reformatting for titles
    titles3 = [cleanup_title(x) for x in titles2]
    return titles3, symbols2


def parse_title_symbol_pairs(title_symbol_pairs_str: str) -> Tuple[List[str], List[str]]:
    """Parses a string containing title-symbol pairs.

    :param title_symbol_pairs_str: A string representing title-symbol pairs.
    Format:
    - Pairs are separated by ';;'
    - Within each pair:
        - The first element is always a title
        - Optionally followed by zero or more symbols, separated by ';'

    Examples:
      Positional semantics:
        Title1;Symbol1;Symbol2;;Title2;;Title3;Symbol3
      Alternative Title(s); symbol(s):
        ACROCEPHALOSYNDACTYLY, TYPE V; ACS5;; ACS V;; NOACK SYNDROME
      Included Title(s); symbols:
        CRANIOFACIAL-SKELETAL-DERMATOLOGIC DYSPLASIA, INCLUDED
    """
    titles: List[str] = []
    symbols: List[str] = []
    title_symbol_pairs: List[str] = title_symbol_pairs_str.split(';;')
    for pair_str in title_symbol_pairs:
        pair: List[str] = [x.strip() for x in pair_str.split(';')]
        titles.append(pair[0])
        symbols.extend(pair[1:])
    return titles, symbols


def get_alt_and_included_titles_and_symbols(title_symbol_pair_str) -> Tuple[List[str], List[str], List[str], List[str]]:
    """Separates different types of titles/symbols, and cleans them."""
    titles: List[str] = []
    symbols: List[str] = []
    former_titles: List[str] = []
    former_symbols: List[str] = []
    if title_symbol_pair_str:
        titles, symbols = parse_title_symbol_pairs(title_symbol_pair_str)
        titles, symbols, former_titles, former_symbols = separate_former_titles_and_symbols(titles, symbols)
        titles, symbols = clean_alt_and_included_titles(titles, symbols)
        former_titles, former_symbols = clean_alt_and_included_titles(former_titles, former_symbols)
    return titles, symbols, former_titles, former_symbols


def get_mapped_gene_ids(entry) -> List[str]:
    gene_ids = entry.get('externalLinks', {}).get('geneIDs', '')
    return [s.strip() for s in gene_ids.split(',')]
    # omim_num = str(entry['mimNumber'])
    # omim_curie = 'OMIM:' + omim_num
    # if 'externalLinks' in entry:
    #     links = entry['externalLinks']
    #     omimtype = omim_type[omim_num]
    #     if 'geneIDs' in links:
    #         entrez_mappings = links['geneIDs']
    #         gene_ids = entrez_mappings.split(',')
    #         omim_ncbigene_idmap[omim_curie] = gene_ids
    #         if omimtype in [
    #                 globaltt['gene'], self.globaltt['has_affected_feature']]:
    #             for ncbi in gene_ids:
    #                 model.addEquivalentClass(omim_curie, 'NCBIGene:' + str(ncbi))
    # return gene_ids


def get_pubs(entry) -> List[str]:
    result = []
    for rlst in entry.get('referenceList', []):
        if 'pubmedID' in rlst['reference']:
            result.append(str(rlst['reference']['pubmedID']))
    return result


def get_mapped_ids(entry) -> Dict[Namespace, List[str]]:
    external_links = entry.get('externalLinks', {})
    result = defaultdict(list)
    if 'orphanetDiseases' in external_links:
        for item in external_links['orphanetDiseases'].strip().split(';;;'):
            result[ORPHANET].append(item.split(';;')[0].strip())
    if 'umlsIDs' in external_links:
        result[UMLS] = external_links['umlsIDs'].split(',')
    return result


def get_phenotypic_series(entry) -> List[str]:
    result = []
    for pheno in entry.get('phenotypeMapList', []):
        if 'phenotypicSeriesNumber' in pheno['phenotypeMap']:
            result.extend(pheno['phenotypeMap']['phenotypicSeriesNumber'].split(','))
    for pheno in entry.get('geneMap', {}).get('phenotypeMapList', []):
        if 'phenotypicSeriesNumber' in pheno['phenotypeMap']:
            result.extend(pheno['phenotypeMap']['phenotypicSeriesNumber'].split(','))
    return list(set(result))


# noinspection PyUnusedLocal
def get_process_allelic_variants(entry) -> List:
    # Not sure when/if Dazhi intended to use this - joeflack4 2021/12/20
<<<<<<< HEAD
    return []
=======
    return []


def get_known_capitalizations() -> Dict[str, str]:
    """Get list of known capitalizations for proper names, acronyms, and the like.
    TODO: Contains space-delimited words, e.g. "vitamin d". The way that
     cleanup_label is currently implemented, each word in the label gets
     replaced; i.e. it would try to replace "vitamin" and "d" separately. Hence,
     this would fail.
     Therefore, we should probably do this in 2 different operations: (1) use
     the current 'word replacement' logic, but also, (2), at the end, do a
     generic string replacement (e.g. my_str.replace(a, b). When implementing
     (2), we should also split this dictionary into two separate dictionaries,
     each for 1 of these 2 different purposes."""
    path = DATA_DIR / 'known_capitalizations.tsv'
    with open(path, "r") as file:
        data_io = csv.reader(file, delimiter="\t")
        data: List[List[str]] = [x for x in data_io]
    df = pd.DataFrame(data[1:], columns=data[0])
    d = {}
    for index, row in df.iterrows():
        d[row['lower_name']] = row['cap_name']
    return d


class LabelCleaner():
    """Cleans labels"""

    def __init__(self):
        """New obj"""
        self.word_replacements: Dict[str, str] = get_known_capitalizations()

    def clean(self, label, *args, **kwargs):
        """Overrides cleanup_label by adding word_replacements"""
        return cleanup_label(
            label, *args, **kwargs, word_replacements=self.word_replacements)


def get_self_ref_assocs(phenotype_mim: str, gene_phenotypes: Dict[str, Dict]) -> List[Dict]:
    """Find any cases where it appears that there is a self-referential gene-disease association"""
    if phenotype_mim not in gene_phenotypes:
        return []
    _assocs = gene_phenotypes[phenotype_mim]['phenotype_associations']
    _self_ref_assocs = []
    for _assoc in _assocs:
        if not _assoc['phenotype_mim_number']:
            _self_ref_assocs.append(_assoc)
    return _self_ref_assocs
>>>>>>> 72bdb294
<|MERGE_RESOLUTION|>--- conflicted
+++ resolved
@@ -401,45 +401,7 @@
 # noinspection PyUnusedLocal
 def get_process_allelic_variants(entry) -> List:
     # Not sure when/if Dazhi intended to use this - joeflack4 2021/12/20
-<<<<<<< HEAD
     return []
-=======
-    return []
-
-
-def get_known_capitalizations() -> Dict[str, str]:
-    """Get list of known capitalizations for proper names, acronyms, and the like.
-    TODO: Contains space-delimited words, e.g. "vitamin d". The way that
-     cleanup_label is currently implemented, each word in the label gets
-     replaced; i.e. it would try to replace "vitamin" and "d" separately. Hence,
-     this would fail.
-     Therefore, we should probably do this in 2 different operations: (1) use
-     the current 'word replacement' logic, but also, (2), at the end, do a
-     generic string replacement (e.g. my_str.replace(a, b). When implementing
-     (2), we should also split this dictionary into two separate dictionaries,
-     each for 1 of these 2 different purposes."""
-    path = DATA_DIR / 'known_capitalizations.tsv'
-    with open(path, "r") as file:
-        data_io = csv.reader(file, delimiter="\t")
-        data: List[List[str]] = [x for x in data_io]
-    df = pd.DataFrame(data[1:], columns=data[0])
-    d = {}
-    for index, row in df.iterrows():
-        d[row['lower_name']] = row['cap_name']
-    return d
-
-
-class LabelCleaner():
-    """Cleans labels"""
-
-    def __init__(self):
-        """New obj"""
-        self.word_replacements: Dict[str, str] = get_known_capitalizations()
-
-    def clean(self, label, *args, **kwargs):
-        """Overrides cleanup_label by adding word_replacements"""
-        return cleanup_label(
-            label, *args, **kwargs, word_replacements=self.word_replacements)
 
 
 def get_self_ref_assocs(phenotype_mim: str, gene_phenotypes: Dict[str, Dict]) -> List[Dict]:
@@ -451,5 +413,4 @@
     for _assoc in _assocs:
         if not _assoc['phenotype_mim_number']:
             _self_ref_assocs.append(_assoc)
-    return _self_ref_assocs
->>>>>>> 72bdb294
+    return _self_ref_assocs